--- conflicted
+++ resolved
@@ -20,52 +20,12 @@
 # from graphein.protein.features.utils import aggregate_graph_feature_over_chains
 
 
-<<<<<<< HEAD
 @dispatch(str, str)
 def molecular_weight(protein: str, seq_type: str = "protein"):
     func = partial(SeqUtils.molecular_weight, seq_type=seq_type)
 
     return func(protein)
-=======
-"""
-def molecular_weight(
-    G: nx.Graph, aggregation_type: Optional[List[str]]
-) -> nx.Graph:
-    # Calculate MW for each chain
-    func = partial(SeqUtils.molecular_weight, seq_type="protein")
-    G = compute_feature_over_chains(G, func, feature_name="molecular_weight")
 
-    # Sum MW for all chains
-    if aggregation_type is not None:
-        G = aggregate_graph_feature_over_chains(
-            G,
-            feature_name="molecular_weight",
-            aggregation_type=aggregation_type,
-        )
-
-    return G
-"""
-
-
-def molecular_weight(input, data: Optional = None, seq_type="protein"):
-    from Bio import SeqUtils
-
-    func = partial(SeqUtils.molecular_weight, seq_type=seq_type)
-
-    # If a graph is provided, e.g. from a protein graph we compute the function over the chains
-    if isinstance(input, nx.Graph):
-        G = compute_feature_over_chains(
-            input, func, feature_name="molecular_weight"
-        )
-        return G
-
-    # If a node is provided, e.g. from a PPI graph we extract the sequence and compute the weight
-    elif type(input) == str:
-        for id in data["uniprot_ids"]:
-            print(data)
-            data[f"molecular_weight_{id}"] = func(data[f"sequence_{id}"])
-        return
->>>>>>> a57f5cd8
 
 
 @dispatch(nx.Graph, str)
