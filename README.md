--- conflicted
+++ resolved
@@ -73,15 +73,11 @@
     conda activate graphein
     ```
   
-<<<<<<< HEAD
-2. Install [GetContacts](https://getcontacts.github.io):
-=======
 2. Install [GetContacts](https://getcontacts.github.io/index.html)
 
     [Installation Instructions](https://getcontacts.github.io/getting_started.html)
     #### MacOS
-    
->>>>>>> b29d4443
+
     ```bash
    
      # Install get_contact_ticc.py dependencies
@@ -125,32 +121,19 @@
       echo "export PATH=`pwd`/getcontacts:\$PATH" >> ~/.bashrc
       source ~/.bashrc
 
-<<<<<<< HEAD
+
 3. Install [Biopython](https://biopython.org) & [RDKit](https://www.rdkit.org/docs/):
 
     N.B. DGLLife *requires* `rdkit==2018.09.3`
-=======
-    ```
-    
-4. Install Biopython
->>>>>>> b29d4443
+
     ```bash
     conda install biopython
     conda install -c conda-forge rdkit==2018.09.3
     ``` 
    
-<<<<<<< HEAD
+
 4. Install [DSSP](https://github.com/cmbi/hssp):
-=======
-5. Install [RDKit](http://rdkit.org/docs/)
-
-    [Installation instructions](http://rdkit.org/docs/Install.html)
-    ```bash
-    conda install -c conda-forge rdkit==2018.09.3
-   ```
-
-4. Install [DSSP](https://github.com/cmbi/hssp)
->>>>>>> b29d4443
+
 
     We use DSSP for computing some protein features
     
@@ -178,11 +161,10 @@
     $ conda install -c dglteam dgllife
     ```
 
-<<<<<<< HEAD
+
 5. Install [PyTorch Geometric](https://pytorch-geometric.readthedocs.io/en/latest/notes/installation.html):
-=======
-6. Install [PyTorch Geometric](https://pytorch-geometric.readthedocs.io/en/latest/)
->>>>>>> b29d4443
+
+
 
     ```bash
     $ pip install torch-scatter==latest+${CUDA} -f https://pytorch-geometric.com/whl/torch-${TORCH}.html
@@ -195,11 +177,8 @@
    
    N.B. Follow the [instructions in the Torch-Geometric Docs](https://pytorch-geometric.readthedocs.io/en/latest/notes/installation.html) to install the versions appropriate to your CUDA version.
 
-<<<<<<< HEAD
-7. Install [IPyMol](https://github.com/cxhernandez/ipymol):
-=======
+
 7. Install [PyMol](https://pymol.org/2/) and [IPyMol](https://github.com/cxhernandez/ipymol)
->>>>>>> b29d4443
 
     ```bash
    $ conda install -c schrodinger pymol
@@ -208,17 +187,9 @@
    $ pip install . 
    ```
    
-<<<<<<< HEAD
+
    N.B. The PyPi package seems to be behind the github repo. We require functionality that is not present in the PyPi package in order to construct meshes.
-=======
-   N.B. The PyPi package seems to be behind the github repo. We require functionality that is not present in the PyPi package.
-   
-8. Install [DGL](https://docs.dgl.ai) and associated libraries
-    ```bash
-    $ conda install -c dglteam dgl
-    $ conda install -c dglteam dgllife
-   ```
->>>>>>> b29d4443
+
 
 8. Install graphein:
 
